--- conflicted
+++ resolved
@@ -30,12 +30,8 @@
 	private static List<String> pathsOfWidgetMetricTabPlugins = Collections.emptyList();
 	private static List<String> pathsOfWidgetTabPlugins = Collections.emptyList();
 	private static Iterable<StagemonitorPlugin> plugins;
-<<<<<<< HEAD
-	private static List<Runnable> onShutdownActions = new LinkedList<Runnable>();
+	private static List<Runnable> onShutdownActions = new CopyOnWriteArrayList<Runnable>();
 	private static Metric2Registry metric2Registry;
-=======
-	private static List<Runnable> onShutdownActions = new CopyOnWriteArrayList<Runnable>();
->>>>>>> 0a5c95f7
 
 	static {
 		try {
@@ -225,11 +221,7 @@
 		started = false;
 		disabled = false;
 		measurementSession = new MeasurementSession(null, null, null);
-<<<<<<< HEAD
-		SharedMetricRegistries.clear();
 		metric2Registry = new Metric2Registry();
-=======
->>>>>>> 0a5c95f7
 		reloadConfiguration();
 		tryStartMonitoring();
 		onShutdownActions.add(MainStagemonitorClassFileTransformer.performRuntimeAttachment());
